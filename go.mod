module github.com/xmapst/kube-dns-sync

go 1.20

require (
	github.com/kardianos/service v1.2.2
	github.com/patrickmn/go-cache v2.1.0+incompatible
	github.com/smallnest/chanx v1.1.0
	github.com/spf13/cobra v1.7.0
<<<<<<< HEAD
	k8s.io/api v0.27.4
	k8s.io/apimachinery v0.28.0
	k8s.io/client-go v0.27.4
=======
	k8s.io/api v0.28.0
	k8s.io/apimachinery v0.28.0
	k8s.io/client-go v0.28.0
>>>>>>> 52f10371
	k8s.io/klog/v2 v2.100.1
)

require (
	github.com/davecgh/go-spew v1.1.1 // indirect
	github.com/emicklei/go-restful/v3 v3.9.0 // indirect
	github.com/go-logr/logr v1.2.4 // indirect
	github.com/go-openapi/jsonpointer v0.19.6 // indirect
	github.com/go-openapi/jsonreference v0.20.2 // indirect
	github.com/go-openapi/swag v0.22.3 // indirect
	github.com/gogo/protobuf v1.3.2 // indirect
	github.com/golang/protobuf v1.5.3 // indirect
<<<<<<< HEAD
	github.com/google/gnostic v0.5.7-v3refs // indirect
=======
>>>>>>> 52f10371
	github.com/google/gnostic-models v0.6.8 // indirect
	github.com/google/go-cmp v0.5.9 // indirect
	github.com/google/gofuzz v1.2.0 // indirect
	github.com/google/uuid v1.3.0 // indirect
	github.com/imdario/mergo v0.3.6 // indirect
	github.com/inconshreveable/mousetrap v1.1.0 // indirect
	github.com/josharian/intern v1.0.0 // indirect
	github.com/json-iterator/go v1.1.12 // indirect
	github.com/mailru/easyjson v0.7.7 // indirect
	github.com/modern-go/concurrent v0.0.0-20180306012644-bacd9c7ef1dd // indirect
	github.com/modern-go/reflect2 v1.0.2 // indirect
	github.com/munnerz/goautoneg v0.0.0-20191010083416-a7dc8b61c822 // indirect
	github.com/spf13/pflag v1.0.5 // indirect
	golang.org/x/net v0.13.0 // indirect
<<<<<<< HEAD
	golang.org/x/oauth2 v0.0.0-20220223155221-ee480838109b // indirect
=======
	golang.org/x/oauth2 v0.8.0 // indirect
>>>>>>> 52f10371
	golang.org/x/sys v0.10.0 // indirect
	golang.org/x/term v0.10.0 // indirect
	golang.org/x/text v0.11.0 // indirect
	golang.org/x/time v0.3.0 // indirect
	google.golang.org/appengine v1.6.7 // indirect
	google.golang.org/protobuf v1.30.0 // indirect
	gopkg.in/inf.v0 v0.9.1 // indirect
	gopkg.in/yaml.v2 v2.4.0 // indirect
	gopkg.in/yaml.v3 v3.0.1 // indirect
	k8s.io/kube-openapi v0.0.0-20230717233707-2695361300d9 // indirect
	k8s.io/utils v0.0.0-20230406110748-d93618cff8a2 // indirect
	sigs.k8s.io/json v0.0.0-20221116044647-bc3834ca7abd // indirect
	sigs.k8s.io/structured-merge-diff/v4 v4.2.3 // indirect
	sigs.k8s.io/yaml v1.3.0 // indirect
)<|MERGE_RESOLUTION|>--- conflicted
+++ resolved
@@ -7,15 +7,9 @@
 	github.com/patrickmn/go-cache v2.1.0+incompatible
 	github.com/smallnest/chanx v1.1.0
 	github.com/spf13/cobra v1.7.0
-<<<<<<< HEAD
-	k8s.io/api v0.27.4
-	k8s.io/apimachinery v0.28.0
-	k8s.io/client-go v0.27.4
-=======
 	k8s.io/api v0.28.0
 	k8s.io/apimachinery v0.28.0
 	k8s.io/client-go v0.28.0
->>>>>>> 52f10371
 	k8s.io/klog/v2 v2.100.1
 )
 
@@ -28,10 +22,6 @@
 	github.com/go-openapi/swag v0.22.3 // indirect
 	github.com/gogo/protobuf v1.3.2 // indirect
 	github.com/golang/protobuf v1.5.3 // indirect
-<<<<<<< HEAD
-	github.com/google/gnostic v0.5.7-v3refs // indirect
-=======
->>>>>>> 52f10371
 	github.com/google/gnostic-models v0.6.8 // indirect
 	github.com/google/go-cmp v0.5.9 // indirect
 	github.com/google/gofuzz v1.2.0 // indirect
@@ -46,11 +36,7 @@
 	github.com/munnerz/goautoneg v0.0.0-20191010083416-a7dc8b61c822 // indirect
 	github.com/spf13/pflag v1.0.5 // indirect
 	golang.org/x/net v0.13.0 // indirect
-<<<<<<< HEAD
-	golang.org/x/oauth2 v0.0.0-20220223155221-ee480838109b // indirect
-=======
 	golang.org/x/oauth2 v0.8.0 // indirect
->>>>>>> 52f10371
 	golang.org/x/sys v0.10.0 // indirect
 	golang.org/x/term v0.10.0 // indirect
 	golang.org/x/text v0.11.0 // indirect
